// Copyright 2022 Juan Pablo Tosso and the OWASP Coraza contributors
// SPDX-License-Identifier: Apache-2.0

package operators

import (
	"regexp"

	"github.com/corazawaf/coraza/v3"
)

type rx struct {
	re *regexp.Regexp
}

var _ coraza.RuleOperator = (*rx)(nil)

func (o *rx) Init(options coraza.RuleOperatorOptions) error {
	data := options.Arguments

	re, err := regexp.Compile(data)
	o.re = re
	return err
}

func (o *rx) Evaluate(tx *coraza.Transaction, value string) bool {
<<<<<<< HEAD
	match := o.re.FindAllStringSubmatch(value, -1)
=======
	match := o.re.FindAllSubmatch(o.convert(value), 1)
>>>>>>> 05d352c8
	lcount := len(match)
	if lcount == 0 {
		return false
	}

	if tx.Capture {
		for i, c := range match[0] {
			if i == 9 {
				return true
			}
			tx.CaptureField(i, c)
		}
	}
<<<<<<< HEAD
	return lcount > 0
=======

	return true
}

func (o *rx) convert(src string) []byte {
	var buf bytes.Buffer
	for i := range src {
		buf.WriteRune(rune(src[i]))
	}
	return buf.Bytes()
>>>>>>> 05d352c8
}<|MERGE_RESOLUTION|>--- conflicted
+++ resolved
@@ -24,11 +24,7 @@
 }
 
 func (o *rx) Evaluate(tx *coraza.Transaction, value string) bool {
-<<<<<<< HEAD
 	match := o.re.FindAllStringSubmatch(value, -1)
-=======
-	match := o.re.FindAllSubmatch(o.convert(value), 1)
->>>>>>> 05d352c8
 	lcount := len(match)
 	if lcount == 0 {
 		return false
@@ -42,18 +38,6 @@
 			tx.CaptureField(i, c)
 		}
 	}
-<<<<<<< HEAD
-	return lcount > 0
-=======
 
 	return true
-}
-
-func (o *rx) convert(src string) []byte {
-	var buf bytes.Buffer
-	for i := range src {
-		buf.WriteRune(rune(src[i]))
-	}
-	return buf.Bytes()
->>>>>>> 05d352c8
 }