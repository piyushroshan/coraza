// Copyright 2022 Juan Pablo Tosso and the OWASP Coraza contributors
// SPDX-License-Identifier: Apache-2.0

package corazarules

import (
	"context"
	"fmt"
	"strconv"
	"strings"

	experimentalTypes "github.com/corazawaf/coraza/v3/experimental/types"
	"github.com/corazawaf/coraza/v3/types"
	"github.com/corazawaf/coraza/v3/types/variables"
)

// MatchData works like VariableKey but is used for logging,
// so it contains the collection as a string, and it's value
type MatchData struct {
	// Variable
	Variable_ variables.RuleVariable
	// Key of the variable, blank if no key is required
	Key_ string
	// Value of the current VARIABLE:KEY
	Value_ string
	// Macro expanded message
	Message_ string
	// Macro expanded logdata
	Data_ string
	// Keeps track of the chain depth in which the data matched.
	// Multiphase specific field
	ChainLevel_ int
	// Metadata of the matched data
	Metadata_ *experimentalTypes.DataMetadataList
}

var _ types.MatchData = (*MatchData)(nil)

<<<<<<< HEAD
var _ experimentalTypes.MatchData = (*MatchData)(nil)

var _ experimentalTypes.MatchData = (*MatchData)(nil)

=======
>>>>>>> cbf0aa7f
func (m MatchData) Variable() variables.RuleVariable {
	return m.Variable_
}

func (m MatchData) Key() string {
	return m.Key_
}

func (m MatchData) Value() string {
	return m.Value_
}

func (m MatchData) Message() string {
	return m.Message_
}

func (m MatchData) Data() string {
	return m.Data_
}

func (m MatchData) ChainLevel() int {
	return m.ChainLevel_
}

func (m *MatchData) IsInScope(allowedMetadatas []experimentalTypes.DataMetadata) bool {
	// Evaluate the metadata if it's not set
	if m.Metadata_ == nil {
		m.Metadata_ = &experimentalTypes.DataMetadataList{}
	}
	m.Metadata_.EvaluateMetadata(m.Value_, allowedMetadatas)
	return m.Metadata_.IsInScope(allowedMetadatas)
}

// ActionName is used to identify an action.
type DisruptiveAction int

const (
	DisruptiveActionUnknown DisruptiveAction = iota
	DisruptiveActionAllow
	DisruptiveActionDeny
	DisruptiveActionDrop
	DisruptiveActionPass
	DisruptiveActionRedirect
)

var DisruptiveActionMap = map[string]DisruptiveAction{
	"allow":    DisruptiveActionAllow,
	"deny":     DisruptiveActionDeny,
	"drop":     DisruptiveActionDrop,
	"pass":     DisruptiveActionPass,
	"redirect": DisruptiveActionRedirect,
}

// MatchedRule contains a list of macro expanded messages,
// matched variables and a pointer to the rule
type MatchedRule struct {
	// Macro expanded message
	Message_ string
	// Macro expanded logdata
	Data_ string
	// Full request uri unparsed
	URI_ string
	// Transaction id
	TransactionID_ string
	// Is disruptive
	Disruptive_ bool
	// Name of the disruptive action
	// Note: not exposed in coraza v3.0.*
	DisruptiveAction_ DisruptiveAction
	// Is meant to be logged
	Log_ bool
	// Server IP address
	ServerIPAddress_ string
	// Client IP address
	ClientIPAddress_ string
	// A slice of matched variables
	MatchedDatas_ []experimentalTypes.MatchData

	Rule_ types.RuleMetadata

	Context_ context.Context
}

var _ types.MatchedRule = (*MatchedRule)(nil)

func (mr *MatchedRule) Message() string {
	return mr.Message_
}

func (mr *MatchedRule) Data() string {
	return mr.Data_
}

func (mr *MatchedRule) URI() string {
	return mr.URI_
}

func (mr *MatchedRule) TransactionID() string {
	return mr.TransactionID_
}

func (mr *MatchedRule) Disruptive() bool {
	return mr.Disruptive_
}

func (mr *MatchedRule) Log() bool {
	return mr.Log_
}

func (mr *MatchedRule) ServerIPAddress() string {
	return mr.ServerIPAddress_
}

func (mr *MatchedRule) ClientIPAddress() string {
	return mr.ClientIPAddress_
}

func (mr *MatchedRule) MatchedDatas() []types.MatchData {
	var matchedDatas []types.MatchData
	for _, md := range mr.MatchedDatas_ {
		matchedDatas = append(matchedDatas, md)
	}
	return matchedDatas
}

func (mr *MatchedRule) MatchedDatasExperimental_() []experimentalTypes.MatchData {
	return mr.MatchedDatas_
}

func (mr *MatchedRule) Rule() types.RuleMetadata {
	return mr.Rule_
}

// Context returns the context associated with the transaction
// This is useful for logging purposes where you want to add
// additional information to the log.
// The context can be easily retrieved in the logger using
// an ancillary interface:
// ```
//
//	 type Contexter interface {
//			Context() context.Context
//		}
//
// ```
// and then using it like this:
//
// ```
//
//	func errorLogCb(mr types.MatchedRule) {
//	     ctx := context.Background()
//		 if ctxer, ok := mr.(Contexter); ok {
//	    	ctx = ctxer.Context()
//		 }
//	     logger.Context(ctx).Error().Msg("...")
//	}
//
// ```
func (mr *MatchedRule) Context() context.Context {
	return mr.Context_
}

const maxSizeLogMessage = 280

func (mr MatchedRule) writeDetails(log *strings.Builder, matchData types.MatchData) {
	msg := matchData.Message()
	data := matchData.Data()
	if len(msg) > maxSizeLogMessage {
		msg = msg[:maxSizeLogMessage]
	}
	if len(data) > maxSizeLogMessage {
		data = data[:maxSizeLogMessage]
	}
	fmt.Fprintf(log, "[file %q] [line %q] [id %q] [rev %q] [msg %q] [data %q] [severity %q] [ver %q] [maturity %q] [accuracy %q]",
		mr.Rule_.File(), strconv.Itoa(mr.Rule_.Line()), strconv.Itoa(mr.Rule_.ID()), mr.Rule_.Revision(), msg, data, mr.Rule_.Severity().String(), mr.Rule_.Version(),
		strconv.Itoa(mr.Rule_.Maturity()), strconv.Itoa(mr.Rule_.Accuracy()))
	for _, t := range mr.Rule_.Tags() {
		fmt.Fprintf(log, " [tag %q]", t)
	}
	fmt.Fprintf(log, " [hostname %q] [uri %q] [unique_id %q]", mr.ServerIPAddress_, mr.URI_, mr.TransactionID_)
}

func (mr MatchedRule) writeExtraRuleDetails(log *strings.Builder, matchData types.MatchData, n int) {
	msg := matchData.Message()
	data := matchData.Data()
	if len(msg) > maxSizeLogMessage {
		msg = msg[:maxSizeLogMessage]
	}
	if len(data) > maxSizeLogMessage {
		data = data[:maxSizeLogMessage]
	}
	fmt.Fprintf(log, "[msg_match_%d %q] [data_match_%d %q]", n, msg, n, data)
}

func (mr MatchedRule) matchData(log *strings.Builder, matchData types.MatchData) {
	value := matchData.Value()
	if len(value) > maxSizeLogMessage {
		value = value[:maxSizeLogMessage]
	}
	op := mr.Rule_.Operator()
	if op == "" {
		log.WriteString("Matched.")
		return
	}
	log.WriteString("Matched Operator ")
	log.WriteString(op)
	log.WriteString(" matched ")
	log.WriteString(value)
	log.WriteString(" at ")
	log.WriteString(matchData.Variable().Name())
	if matchData.Key() != "" {
		log.WriteString(":")
		log.WriteString(matchData.Key())
	}
	log.WriteString(".")
}

// AuditLog transforms the matched rule into an error log
// using the legacy Modsecurity syntax
func (mr MatchedRule) AuditLog() string {
	log := &strings.Builder{}
	for _, matchData := range mr.MatchedDatas_ {
		fmt.Fprintf(log, "[client %q] ", mr.ClientIPAddress_)
		if mr.Disruptive_ {
			writeDisruptiveActionSpecificLog(log, mr)
		} else {
			log.WriteString("Coraza: Warning. ")
		}
		mr.matchData(log, matchData)
		mr.writeDetails(log, matchData)
	}
	return log.String()
}

// ErrorLog returns the same as audit log but without matchData
func (mr MatchedRule) ErrorLog() string {
	matchData := mr.MatchedDatas_[0]
	msg := matchData.Message()
	for _, md := range mr.MatchedDatas_ {
		// Use 1st set message of rule chain as message
		if md.Message() != "" {
			msg = md.Message()
			break
		}
	}
	if len(msg) > maxSizeLogMessage {
		msg = msg[:maxSizeLogMessage]
	}

	log := &strings.Builder{}

	fmt.Fprintf(log, "[client %q] ", mr.ClientIPAddress_)
	if mr.Disruptive_ {
		writeDisruptiveActionSpecificLog(log, mr)
	} else {
		log.WriteString("Coraza: Warning. ")
	}
	log.WriteString(msg)
	log.WriteString(" ")
	mr.writeDetails(log, matchData)

	for n, matchData := range mr.MatchedDatas_ {
		if n == 0 {
			// Skipping first matchData, it has been just added to the log
			continue
		}
		if matchData.Message() != "" || matchData.Data() != "" {
			mr.writeExtraRuleDetails(log, matchData, n)
		}
	}

	return log.String()
}

func writeDisruptiveActionSpecificLog(log *strings.Builder, mr MatchedRule) {
	switch mr.DisruptiveAction_ {
	case DisruptiveActionAllow:
		fmt.Fprintf(log, "Coraza: Access allowed (phase %d). ", mr.Rule_.Phase())
	case DisruptiveActionDeny:
		fmt.Fprintf(log, "Coraza: Access denied (phase %d). ", mr.Rule_.Phase())
	case DisruptiveActionDrop:
		fmt.Fprintf(log, "Coraza: Access dropped (phase %d). ", mr.Rule_.Phase())
	case DisruptiveActionPass:
		log.WriteString("Coraza: Warning. ")
	case DisruptiveActionRedirect:
		fmt.Fprintf(log, "Coraza: Access redirected (phase %d). ", mr.Rule_.Phase())
	default:
		fmt.Fprintf(log, "Coraza: Custom disruptive action triggered (phase %d). ", mr.Rule_.Phase())
	}
}<|MERGE_RESOLUTION|>--- conflicted
+++ resolved
@@ -36,13 +36,8 @@
 
 var _ types.MatchData = (*MatchData)(nil)
 
-<<<<<<< HEAD
 var _ experimentalTypes.MatchData = (*MatchData)(nil)
 
-var _ experimentalTypes.MatchData = (*MatchData)(nil)
-
-=======
->>>>>>> cbf0aa7f
 func (m MatchData) Variable() variables.RuleVariable {
 	return m.Variable_
 }
